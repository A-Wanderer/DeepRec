--- conflicted
+++ resolved
@@ -214,38 +214,6 @@
         return WINDOWS_COPTS + ["/DTF_COMPILE_LIBRARY"]
 
 # LINT.IfChange
-<<<<<<< HEAD
-def tf_copts(android_optimization_level_override="-O2", is_external=False):
-  # For compatibility reasons, android_optimization_level_override
-  # is currently only being set for Android.
-  # To clear this value, and allow the CROSSTOOL default
-  # to be used, pass android_optimization_level_override=None
-  android_copts = [
-      "-std=c++11",
-      "-DTF_LEAN_BINARY",
-      "-Wno-narrowing",
-      "-fomit-frame-pointer",
-  ]
-  if android_optimization_level_override:
-    android_copts.append(android_optimization_level_override)
-  return (
-      if_not_windows([
-          "-DEIGEN_AVOID_STL_ARRAY",
-          "-Iexternal/gemmlowp",
-          "-Wno-sign-compare",
-          "-fno-exceptions",
-          "-ftemplate-depth=900"])
-      + if_cuda(["-DGOOGLE_CUDA=1"])
-      + if_tensorrt(["-DGOOGLE_TENSORRT=1"])
-      + if_mkl(["-DINTEL_MKL=1", "-DEIGEN_USE_VML"])
-      + if_mkl_open_source_only(["-DINTEL_MKL_DNN_ONLY"])
-      + if_ngraph(["-DINTEL_NGRAPH=1"])
-      + if_mkl_lnx_x64(["-fopenmp"])
-      + if_android_arm(["-mfpu=neon"])
-      + if_linux_x86_64(["-msse3"])
-      + if_ios_x86_64(["-msse4.1"])
-      + select({
-=======
 def tf_copts(android_optimization_level_override = "-O2", is_external = False):
     # For compatibility reasons, android_optimization_level_override
     # is currently only being set for Android.
@@ -271,12 +239,12 @@
         if_tensorrt(["-DGOOGLE_TENSORRT=1"]) +
         if_mkl(["-DINTEL_MKL=1", "-DEIGEN_USE_VML"]) +
         if_mkl_open_source_only(["-DINTEL_MKL_DNN_ONLY"]) +
+        if_ngraph(["-DINTEL_NGRAPH=1"]) +
         if_mkl_lnx_x64(["-fopenmp"]) +
         if_android_arm(["-mfpu=neon"]) +
         if_linux_x86_64(["-msse3"]) +
         if_ios_x86_64(["-msse4.1"]) +
         select({
->>>>>>> d2875ea7
             clean_dep("//tensorflow:framework_shared_object"): [],
             "//conditions:default": ["-DTENSORFLOW_MONOLITHIC_BUILD"],
         }) +
